//! A MultiMap implementation which is just a wrapper around std::collections::HashMap.
//! See HashMap's documentation for more details.
//!
//! Some of the methods are just thin wrappers, some methods does change a little semantics
//! and some methods are new (doesn't have an equivalent in HashMap.)
//!
//! The MultiMap is generic for the key (K) and the value (V). Internally the values are
//! stored in a generic Vector.
//!
//! # Examples
//!
//! ```
//! use multimap::MultiMap;
//!
//! // create a new MultiMap. An explicit type signature can be omitted because of the
//! // type inference.
//! let mut queries = MultiMap::new();
//!
//! // insert some queries.
//! queries.insert("urls", "http://rust-lang.org");
//! queries.insert("urls", "http://mozilla.org");
//! queries.insert("urls", "http://wikipedia.org");
//! queries.insert("id", "42");
//! queries.insert("name", "roger");
//!
//! // check if there's any urls.
//! println!("Are there any urls in the multimap? {:?}.",
//!     if queries.contains_key("urls") {"Yes"} else {"No"} );
//!
//! // get the first item in a key's vector.
//! assert_eq!(queries.get("urls"), Some(&"http://rust-lang.org"));
//!
//! // get all the urls.
//! assert_eq!(queries.get_vec("urls"),
//!     Some(&vec!["http://rust-lang.org", "http://mozilla.org", "http://wikipedia.org"]));
//!
//! // iterate over all keys and the first value in the key's vector.
//! for (key, value) in queries.iter() {
//!     println!("key: {:?}, val: {:?}", key, value);
//! }
//!
//! // iterate over all keys and the key's vector.
//! for (key, values) in queries.iter_all() {
//!     println!("key: {:?}, values: {:?}", key, values);
//! }
//!
//! // the different methods for getting value(s) from the multimap.
//! let mut map = MultiMap::new();
//!
//! map.insert("key1", 42);
//! map.insert("key1", 1337);
//!
//! assert_eq!(map["key1"], 42);
//! assert_eq!(map.get("key1"), Some(&42));
//! assert_eq!(map.get_vec("key1"), Some(&vec![42, 1337]));
//! ```

use std::borrow::Borrow;
use std::collections::HashMap;
use std::collections::hash_map::{Keys, IntoIter};
use std::fmt::{self, Debug};
<<<<<<< HEAD
use std::iter::{FromIterator, Iterator};
=======
use std::iter::{Iterator, IntoIterator};
>>>>>>> dd3f63e6
use std::hash::Hash;
use std::ops::Index;

pub use std::collections::hash_map::Iter as IterAll;
pub use std::collections::hash_map::IterMut as IterAllMut;

#[derive(Clone)]
pub struct MultiMap<K, V> {
    inner: HashMap<K, Vec<V>>,
}

impl<K, V> MultiMap<K, V> where K: Eq + Hash {

    /// Creates an empty MultiMap
    ///
    /// # Examples
    ///
    /// ```
    /// use multimap::MultiMap;
    ///
    /// let mut map: MultiMap<&str, isize> = MultiMap::new();
    /// ```
    pub fn new() -> MultiMap<K,V> {
        MultiMap { inner: HashMap::new() }
    }

    /// Creates an empty multimap with the given initial capacity.
    ///
    /// # Examples
    ///
    /// ```
    /// use multimap::MultiMap;
    ///
    /// let mut map: MultiMap<&str, isize> = MultiMap::with_capacity(20);
    /// ```
    pub fn with_capacity(capacity: usize) -> MultiMap<K,V> {
        MultiMap { inner: HashMap::with_capacity(capacity) }
    }

    /// Inserts a key-value pair into the multimap. If the key does exists in
    /// the map then the key is pushed to that key's vector. If the key doesn't
    /// exists in the map a new vector with the given value is inserted.
    ///
    /// # Examples
    ///
    /// ```
    /// use multimap::MultiMap;
    ///
    /// let mut map = MultiMap::new();
    /// map.insert("key", 42);
    /// ```
    pub fn insert(&mut self, k: K, v: V) {
        if self.inner.contains_key(&k) {
            let mut values = self.inner.get_mut(&k).unwrap();
            values.push(v);
        }
        else {
            self.inner.insert(k, vec![v]);
        }
    }

    /// Returns true if the map contains a value for the specified key.
    ///
    /// The key may be any borrowed form of the map's key type, but Hash and Eq
    /// on the borrowed form must match those for the key type.
    ///
    /// # Examples
    ///
    /// ```
    /// use multimap::MultiMap;
    ///
    /// let mut map = MultiMap::new();
    /// map.insert(1, 42);
    /// assert_eq!(map.contains_key(&1), true);
    /// assert_eq!(map.contains_key(&2), false);
    /// ```
    pub fn contains_key<Q: ?Sized>(&self, k: &Q) -> bool
        where K: Borrow<Q>,
              Q: Eq + Hash
    {
        self.inner.contains_key(k)
    }

    /// Returns the number of elements in the map.
    ///
    /// # Examples
    ///
    /// ```
    /// use multimap::MultiMap;
    ///
    /// let mut map = MultiMap::new();
    /// map.insert(1, 42);
    /// map.insert(2, 1337);
    /// assert_eq!(map.len(), 2);
    /// ```
    pub fn len(&self) -> usize {
        self.inner.len()
    }

    /// Removes a key from the map, returning the vector of values at
    /// the key if the key was previously in the map.
    ///
    /// The key may be any borrowed form of the map's key type, but Hash and Eq
    /// on the borrowed form must match those for the key type.
    ///
    /// # Examples
    ///
    /// ```
    /// use multimap::MultiMap;
    ///
    /// let mut map = MultiMap::new();
    /// map.insert(1, 42);
    /// map.insert(1, 1337);
    /// assert_eq!(map.remove(&1), Some(vec![42, 1337]));
    /// assert_eq!(map.remove(&1), None);
    /// ```
    pub fn remove<Q: ?Sized>(&mut self, k: &Q) -> Option<Vec<V>>
        where K: Borrow<Q>,
              Q: Eq + Hash
    {
        self.inner.remove(k)
    }

    /// Returns a reference to the first item in the vector corresponding to
    /// the key.
    ///
    /// The key may be any borrowed form of the map's key type, but Hash and Eq
    /// on the borrowed form must match those for the key type.
    ///
    /// # Examples
    ///
    /// ```
    /// use multimap::MultiMap;
    ///
    /// let mut map = MultiMap::new();
    /// map.insert(1, 42);
    /// map.insert(1, 1337);
    /// assert_eq!(map.get(&1), Some(&42));
    /// ```
    pub fn get<Q: ?Sized>(&self, k: &Q) -> Option<&V>
        where K: Borrow<Q>,
              Q: Eq + Hash
    {
        self.inner.get(k).map(|v| &v[0])
    }

    /// Returns a mutable reference to the first item in the vector corresponding to
    /// the key.
    ///
    /// The key may be any borrowed form of the map's key type, but Hash and Eq
    /// on the borrowed form must match those for the key type.
    ///
    /// # Examples
    ///
    /// ```
    /// use multimap::MultiMap;
    ///
    /// let mut map = MultiMap::new();
    /// map.insert(1, 42);
    /// map.insert(1, 1337);
    /// if let Some(v) = map.get_mut(&1) {
    ///     *v = 99;
    /// }
    /// assert_eq!(map[&1], 99);
    /// ```
    pub fn get_mut<Q: ?Sized>(&mut self, k: &Q) -> Option<&mut V>
        where K: Borrow<Q>,
              Q: Eq + Hash
    {
        self.inner.get_mut(k).map(|mut v| v.get_mut(0).unwrap())
    }

    /// Returns a reference to the vector corresponding to the key.
    ///
    /// The key may be any borrowed form of the map's key type, but Hash and Eq
    /// on the borrowed form must match those for the key type.
    ///
    /// # Examples
    ///
    /// ```
    /// use multimap::MultiMap;
    ///
    /// let mut map = MultiMap::new();
    /// map.insert(1, 42);
    /// map.insert(1, 1337);
    /// assert_eq!(map.get_vec(&1), Some(&vec![42, 1337]));
    /// ```
    pub fn get_vec<Q: ?Sized>(&self, k: &Q) -> Option<&Vec<V>>
        where K: Borrow<Q>,
              Q: Eq + Hash
    {
        self.inner.get(k)
    }

    /// Returns a mutable reference to the vector corresponding to the key.
    ///
    /// The key may be any borrowed form of the map's key type, but Hash and Eq
    /// on the borrowed form must match those for the key type.
    ///
    /// # Examples
    ///
    /// ```
    /// use multimap::MultiMap;
    ///
    /// let mut map = MultiMap::new();
    /// map.insert(1, 42);
    /// map.insert(1, 1337);
    /// if let Some(v) = map.get_vec_mut(&1) {
    ///     (*v)[0] = 1991;
    ///     (*v)[1] = 2332;
    /// }
    /// assert_eq!(map.get_vec(&1), Some(&vec![1991, 2332]));
    /// ```
    pub fn get_vec_mut<Q: ?Sized>(&mut self, k: &Q) -> Option<&mut Vec<V>>
        where K: Borrow<Q>,
              Q: Eq + Hash
    {
        self.inner.get_mut(k)
    }

    /// Returns the number of elements the map can hold without reallocating.
    ///
    /// # Examples
    ///
    /// ```
    /// use multimap::MultiMap;
    ///
    /// let map: MultiMap<usize, usize> = MultiMap::new();
    /// assert!(map.capacity() >= 0);
    /// ```
    pub fn capacity(&self) -> usize {
        self.inner.capacity()
    }

    /// Returns true if the map contains no elements.
    ///
    /// # Examples
    ///
    /// ```
    /// use multimap::MultiMap;
    ///
    /// let mut map = MultiMap::new();
    /// assert!(map.is_empty());
    /// map.insert(1,42);
    /// assert!(!map.is_empty());
    /// ```
    pub fn is_empty(&self) -> bool {
        self.inner.is_empty()
    }

    /// Clears the map, removing all key-value pairs.
    /// Keeps the allocated memory for reuse.
    ///
    /// # Examples
    ///
    /// ```
    /// use multimap::MultiMap;
    ///
    /// let mut map = MultiMap::new();
    /// map.insert(1,42);
    /// map.clear();
    /// assert!(map.is_empty());
    /// ```
    pub fn clear(&mut self) {
        self.inner.clear();
    }

    /// An iterator visiting all keys in arbitrary order.
    /// Iterator element type is &'a K.
    ///
    /// # Examples
    ///
    /// ```
    /// use multimap::MultiMap;
    ///
    /// let mut map = MultiMap::new();
    /// map.insert(1,42);
    /// map.insert(2,1337);
    /// map.insert(4,1991);
    ///
    /// for key in map.keys() {
    ///     println!("{:?}", key);
    /// }
    /// ```
    pub fn keys<'a>(&'a self) -> Keys<'a, K, Vec<V>> {
        self.inner.keys()
    }

    /// An iterator visiting all key-value pairs in arbitrary order. The iterator returns
    /// a reference to the key and the first element in the corresponding key's vector.
    /// Iterator element type is (&'a K, &'a V).
    ///
    /// # Examples
    ///
    /// ```
    /// use multimap::MultiMap;
    ///
    /// let mut map = MultiMap::new();
    /// map.insert(1,42);
    /// map.insert(1,1337);
    /// map.insert(3,2332);
    /// map.insert(4,1991);
    ///
    /// for (key, value) in map.iter() {
    ///     println!("key: {:?}, val: {:?}", key, value);
    /// }
    /// ```
    pub fn iter(&self) -> Iter<K, V> {
        Iter { inner: self.inner.iter() }
    }

    /// An iterator visiting all key-value pairs in arbitrary order. The iterator returns
    /// a reference to the key and a mutable reference to the first element in the
    /// corresponding key's vector. Iterator element type is (&'a K, &'a mut V).
    ///
    /// # Examples
    ///
    /// ```
    /// use multimap::MultiMap;
    ///
    /// let mut map = MultiMap::new();
    /// map.insert(1,42);
    /// map.insert(1,1337);
    /// map.insert(3,2332);
    /// map.insert(4,1991);
    ///
    /// for (_, value) in map.iter_mut() {
    ///     *value *= *value;
    /// }
    ///
    /// for (key, value) in map.iter() {
    ///     println!("key: {:?}, val: {:?}", key, value);
    /// }
    /// ```
    pub fn iter_mut(&mut self) -> IterMut<K, V> {
        IterMut { inner: self.inner.iter_mut() }
    }

    /// An iterator visiting all key-value pairs in arbitrary order. The iterator returns
    /// a reference to the key and the corresponding key's vector.
    /// Iterator element type is (&'a K, &'a V).
    ///
    /// # Examples
    ///
    /// ```
    /// use multimap::MultiMap;
    ///
    /// let mut map = MultiMap::new();
    /// map.insert(1,42);
    /// map.insert(1,1337);
    /// map.insert(3,2332);
    /// map.insert(4,1991);
    ///
    /// for (key, values) in map.iter_all() {
    ///     println!("key: {:?}, values: {:?}", key, values);
    /// }
    /// ```
    pub fn iter_all(&self) -> IterAll<K, Vec<V>> {
        self.inner.iter()
    }

    /// An iterator visiting all key-value pairs in arbitrary order. The iterator returns
    /// a reference to the key and the corresponding key's vector.
    /// Iterator element type is (&'a K, &'a V).
    ///
    /// # Examples
    ///
    /// ```
    /// use multimap::MultiMap;
    ///
    /// let mut map = MultiMap::new();
    /// map.insert(1,42);
    /// map.insert(1,1337);
    /// map.insert(3,2332);
    /// map.insert(4,1991);
    ///
    /// for (key, values) in map.iter_all_mut() {
    ///     for value in values.iter_mut() {
    ///         *value = 99;
    ///     }
    /// }
    ///
    /// for (key, values) in map.iter_all() {
    ///     println!("key: {:?}, values: {:?}", key, values);
    /// }
    /// ```
    pub fn iter_all_mut(&mut self) -> IterAllMut<K, Vec<V>> {
        self.inner.iter_mut()
    }
}

impl<'a, K, V, Q: ?Sized> Index<&'a Q> for MultiMap<K, V>
    where K: Eq + Hash + Borrow<Q>,
          Q: Eq + Hash
{
    type Output = V;

    fn index(&self, index: &Q) -> &V {
        self.inner.get(index)
            .map(|v| &v[0])
            .expect("no entry found for key")
    }
}

impl<K, V> Debug for MultiMap<K, V> where K: Eq + Hash + Debug, V: Debug {
    fn fmt(&self, f: &mut fmt::Formatter) -> fmt::Result {
        f.debug_map().entries(self.iter_all()).finish()
    }
}

impl<K, V> PartialEq for MultiMap<K, V> where K: Eq + Hash, V: PartialEq {
    fn eq(&self, other: &MultiMap<K, V>) -> bool {
        if self.len() != other.len() { return false; }

        self.iter_all().all(|(key, value)|
            other.get_vec(key).map_or(false, |v| *value == *v)
        )
    }
}

impl<K, V> Eq for MultiMap<K, V> where K: Eq + Hash, V: Eq {}

<<<<<<< HEAD
impl<K, V> Default for MultiMap<K, V> where K: Eq + Hash {
    fn default() -> MultiMap<K, V> {
        MultiMap {
            inner: Default::default()
        }
    }
}

impl<K, V> FromIterator<(K, V)> for MultiMap<K, V> where K: Eq + Hash {
    fn from_iter<T: IntoIterator<Item=(K, V)>>(iterable: T) -> MultiMap<K, V> {
        let iter = iterable.into_iter();
        let hint = iter.size_hint().0;

        let mut multimap = MultiMap::with_capacity(hint);
        for (k, v) in iter {
            multimap.insert(k, v);
        }

        multimap
=======
impl<'a, K, V> IntoIterator for &'a MultiMap<K, V>
    where K: Eq + Hash
{
    type Item = (&'a K, &'a Vec<V>);
    type IntoIter = IterAll<'a, K, Vec<V>>;

    fn into_iter(self) -> IterAll<'a, K, Vec<V>> {
        self.iter_all()
    }
}

impl<'a, K, V> IntoIterator for &'a mut MultiMap<K, V>
    where K: Eq + Hash
{

    type Item = (&'a K, &'a mut Vec<V>);
    type IntoIter = IterAllMut<'a, K, Vec<V>>;

    fn into_iter(mut self) -> IterAllMut<'a, K, Vec<V>> {
        self.inner.iter_mut()
    }
}

impl<K, V> IntoIterator for MultiMap<K, V>
    where K: Eq + Hash
{
    type Item = (K, Vec<V>);
    type IntoIter = IntoIter<K, Vec<V>>;

    fn into_iter(self) -> IntoIter<K, Vec<V>> {
        self.inner.into_iter()
>>>>>>> dd3f63e6
    }
}

#[derive(Clone)]
pub struct Iter<'a, K: 'a, V: 'a> {
    inner: IterAll<'a,K, Vec<V>>,
}

impl<'a, K, V> Iterator for Iter<'a, K, V> {
    type Item = (&'a K, &'a V);

    fn next(&mut self) -> Option<(&'a K, &'a V)> {
        self.inner.next().map(|(k,v)| (k, &v[0]))
    }

    fn size_hint(&self) -> (usize, Option<usize>) { self.inner.size_hint() }
}

impl<'a, K, V> ExactSizeIterator for Iter<'a, K, V> {
    fn len(&self) -> usize { self.inner.len() }
}

pub struct IterMut<'a, K: 'a, V: 'a> {
    inner: IterAllMut<'a,K, Vec<V>>,
}

impl<'a, K, V> Iterator for IterMut<'a, K, V> {
    type Item = (&'a K, &'a mut V);

    fn next(&mut self) -> Option<(&'a K, &'a mut V)> {
        self.inner.next().map(|(k,v)| (k, &mut v[0]))
    }

    fn size_hint(&self) -> (usize, Option<usize>) { self.inner.size_hint() }
}

impl<'a, K, V> ExactSizeIterator for IterMut<'a, K, V> {
    fn len(&self) -> usize { self.inner.len() }
}

#[test]
fn create() {
    let _: MultiMap<usize, usize> = MultiMap { inner: HashMap::new() };
}

#[test]
fn new() {
    let _: MultiMap<usize, usize> = MultiMap::new();
}

#[test]
fn with_capacity() {
    let _: MultiMap<usize, usize> = MultiMap::with_capacity(20);
}

#[test]
fn insert() {
    let mut m: MultiMap<usize, usize> = MultiMap::new();
    m.insert(1,3);
}

#[test]
fn insert_existing() {
    let mut m: MultiMap<usize, usize> = MultiMap::new();
    m.insert(1,3);
    m.insert(1,4);
}

#[test]
#[should_panic]
fn index_no_entry() {
    let m: MultiMap<usize, usize> = MultiMap::new();
    &m[&1];
}

#[test]
fn index() {
    let mut m: MultiMap<usize, usize> = MultiMap::new();
    m.insert(1,42);
    let values = m[&1];
    assert_eq!(values, 42);
}

#[test]
fn contains_key_true() {
    let mut m: MultiMap<usize, usize> = MultiMap::new();
    m.insert(1,42);
    assert!(m.contains_key(&1));
}

#[test]
fn contains_key_false() {
    let m: MultiMap<usize, usize> = MultiMap::new();
    assert_eq!(m.contains_key(&1), false);
}

#[test]
fn len() {
    let mut m: MultiMap<usize, usize> = MultiMap::new();
    m.insert(1,42);
    m.insert(2,1337);
    m.insert(3,99);
    assert_eq!(m.len(), 3);
}

#[test]
fn remove_not_present() {
    let mut m: MultiMap<usize, usize> = MultiMap::new();
    let v = m.remove(&1);
    assert_eq!(v, None);
}

#[test]
fn remove_present() {
    let mut m: MultiMap<usize, usize> = MultiMap::new();
    m.insert(1,42);
    let v = m.remove(&1);
    assert_eq!(v, Some(vec![42]));
}

#[test]
fn get_not_present() {
    let m: MultiMap<usize, usize> = MultiMap::new();
    assert_eq!(m.get(&1), None);
}

#[test]
fn get_present() {
    let mut m: MultiMap<usize, usize> = MultiMap::new();
    m.insert(1,42);
    assert_eq!(m.get(&1), Some(&42));
}

#[test]
fn get_vec_not_present() {
    let m: MultiMap<usize, usize> = MultiMap::new();
    assert_eq!(m.get_vec(&1), None);
}

#[test]
fn get_vec_present() {
    let mut m: MultiMap<usize, usize> = MultiMap::new();
    m.insert(1,42);
    m.insert(1,1337);
    assert_eq!(m.get_vec(&1), Some(&vec![42, 1337]));
}

#[test]
fn capacity() {
    let m: MultiMap<usize, usize> = MultiMap::with_capacity(20);
    assert!(m.capacity() >= 20);
}

#[test]
fn is_empty_true() {
    let m: MultiMap<usize, usize> = MultiMap::new();
    assert_eq!(m.is_empty(), true);
}

#[test]
fn is_empty_false() {
    let mut m: MultiMap<usize, usize> = MultiMap::new();
    m.insert(1,42);
    assert_eq!(m.is_empty(), false);
}

#[test]
fn clear() {
    let mut m: MultiMap<usize, usize> = MultiMap::new();
    m.insert(1,42);
    m.clear();
    assert!(m.is_empty());
}

#[test]
fn get_mut() {
    let mut m: MultiMap<usize, usize> = MultiMap::new();
    m.insert(1,42);
    if let Some(v) = m.get_mut(&1) {
        *v = 1337;
    }
    assert_eq!(m[&1], 1337)
}

#[test]
fn get_vec_mut() {
    let mut m: MultiMap<usize, usize> = MultiMap::new();
    m.insert(1,42);
    m.insert(1,1337);
    if let Some(v) = m.get_vec_mut(&1) {
        (*v)[0] = 5;
        (*v)[1] = 10;
    }
    assert_eq!(m.get_vec(&1), Some(&vec![5,10]))
}

#[test]
fn keys() {
    let mut m: MultiMap<usize, usize> = MultiMap::new();
    m.insert(1,42);
    m.insert(2,42);
    m.insert(4,42);
    m.insert(8,42);

    let keys: Vec<_> = m.keys().cloned().collect();
    assert_eq!(keys.len(), 4);
    assert!(keys.contains(&1));
    assert!(keys.contains(&2));
    assert!(keys.contains(&4));
    assert!(keys.contains(&8));
}

#[test]
fn iter() {
    let mut m: MultiMap<usize, usize> = MultiMap::new();
    m.insert(1,42);
    m.insert(1,42);
    m.insert(4,42);
    m.insert(8,42);

    let mut iter = m.iter();

    for _ in iter.by_ref().take(2) {}

    assert_eq!(iter.len(), 1);
}

#[test]
fn intoiterator_for_reference_type() {
    let mut m: MultiMap<usize, usize> = MultiMap::new();
    m.insert(1,42);
    m.insert(1,43);
    m.insert(4,42);
    m.insert(8,42);

    let keys = vec![1,4,8];

    for (key, value) in &m {
        assert!(keys.contains(key));

        if key == &1 {
            assert_eq!(value, &vec![42, 43]);
        }
        else {
            assert_eq!(value, &vec![42]);
        }
    }
}

#[test]
fn intoiterator_for_mutable_reference_type() {
    let mut m: MultiMap<usize, usize> = MultiMap::new();
    m.insert(1,42);
    m.insert(1,43);
    m.insert(4,42);
    m.insert(8,42);

    let keys = vec![1,4,8];

    for (key, value) in &mut m {
        assert!(keys.contains(key));

        if key == &1 {
            assert_eq!(value, &vec![42, 43]);
            value.push(666);
        }
        else {
            assert_eq!(value, &vec![42]);
        }
    }

    assert_eq!(m.get_vec(&1), Some(&vec![42, 43, 666]));
}

#[test]
fn intoiterator_consuming() {
    let mut m: MultiMap<usize, usize> = MultiMap::new();
    m.insert(1,42);
    m.insert(1,43);
    m.insert(4,42);
    m.insert(8,42);

    let keys = vec![1,4,8];

    for (key, value) in m {
        assert!(keys.contains(&key));

        if key == 1 {
            assert_eq!(value, vec![42, 43]);
        }
        else {
            assert_eq!(value, vec![42]);
        }
    }
}

#[test]
fn test_fmt_debug() {
    let mut map = MultiMap::new();
    let empty: MultiMap<i32, i32> = MultiMap::new();

    map.insert(1, 2);
    map.insert(1, 5);
    map.insert(1, -1);
    map.insert(3, 4);

    let map_str = format!("{:?}", map);

    assert!(map_str == "{1: [2, 5, -1], 3: [4]}" ||
            map_str == "{3: [4], 1: [2, 5, -1]}");
    assert_eq!(format!("{:?}", empty), "{}");
}

#[test]
fn test_eq() {
    let mut m1 = MultiMap::new();
    m1.insert(1, 2);
    m1.insert(2, 3);
    m1.insert(3, 4);
    let mut m2 = MultiMap::new();
    m2.insert(1, 2);
    m2.insert(2, 3);
    assert!(m1 != m2);
    m2.insert(3, 4);
    assert_eq!(m1, m2);
    m2.insert(3, 4);
    assert!(m1 != m2);
    m1.insert(3, 4);
    assert_eq!(m1, m2);
}

#[test]
fn test_default() {
    let _: MultiMap<u8, u8> = Default::default();
}

#[test]
fn test_from_iterator() {
    let vals: Vec<(&str, i64)> = vec![("foo", 123), ("bar", 456), ("foo", 789)];
    let multimap: MultiMap<&str, i64> = MultiMap::from_iter(vals);

    let foo_vals: &Vec<i64> = multimap.get_vec("foo").unwrap();
    assert!(foo_vals.contains(&123));
    assert!(foo_vals.contains(&789));

    let bar_vals: &Vec<i64> = multimap.get_vec("bar").unwrap();
    assert!(bar_vals.contains(&456));
}<|MERGE_RESOLUTION|>--- conflicted
+++ resolved
@@ -59,11 +59,7 @@
 use std::collections::HashMap;
 use std::collections::hash_map::{Keys, IntoIter};
 use std::fmt::{self, Debug};
-<<<<<<< HEAD
-use std::iter::{FromIterator, Iterator};
-=======
-use std::iter::{Iterator, IntoIterator};
->>>>>>> dd3f63e6
+use std::iter::{Iterator, IntoIterator, FromIterator};
 use std::hash::Hash;
 use std::ops::Index;
 
@@ -486,7 +482,6 @@
 
 impl<K, V> Eq for MultiMap<K, V> where K: Eq + Hash, V: Eq {}
 
-<<<<<<< HEAD
 impl<K, V> Default for MultiMap<K, V> where K: Eq + Hash {
     fn default() -> MultiMap<K, V> {
         MultiMap {
@@ -506,7 +501,9 @@
         }
 
         multimap
-=======
+    }
+}
+
 impl<'a, K, V> IntoIterator for &'a MultiMap<K, V>
     where K: Eq + Hash
 {
@@ -538,7 +535,6 @@
 
     fn into_iter(self) -> IntoIter<K, Vec<V>> {
         self.inner.into_iter()
->>>>>>> dd3f63e6
     }
 }
 
