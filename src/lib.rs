#![forbid(unsafe_code)]
// Copyright (c) 2016 multimap developers
//
// Licensed under the Apache License, Version 2.0
// <LICENSE-APACHE or http://www.apache.org/licenses/LICENSE-2.0> or the MIT
// license <LICENSE-MIT or http://opensource.org/licenses/MIT>, at your
// option. All files in the project carrying such notice may not be copied,
// modified, or distributed except according to those terms.

//! A map implementation which allows storing multiple values per key.
//!
//! The interface is roughly based on std::collections::HashMap, but is changed
//! and extended to accomodate the multi-value use case. In fact, MultiMap is
//! implemented mostly as a thin wrapper around std::collections::HashMap and
//! stores its values as a std::Vec per key.
//!
//! Values are guaranteed to be in insertion order as long as not manually
//! changed. Keys are not ordered. Multiple idential key-value-pairs can exist
//! in the MultiMap. A key can exist in the MultiMap with no associated value.
//!
//! # Examples
//!
//! ```
//! use multimap::MultiMap;
//!
//! // create a new MultiMap. An explicit type signature can be omitted because of the
//! // type inference.
//! let mut queries = MultiMap::new();
//!
//! // insert some queries.
//! queries.insert("urls", "http://rust-lang.org");
//! queries.insert("urls", "http://mozilla.org");
//! queries.insert("urls", "http://wikipedia.org");
//! queries.insert("id", "42");
//! queries.insert("name", "roger");
//!
//! // check if there's any urls.
//! println!("Are there any urls in the multimap? {:?}.",
//!     if queries.contains_key("urls") {"Yes"} else {"No"} );
//!
//! // get the first item in a key's vector.
//! assert_eq!(queries.get("urls"), Some(&"http://rust-lang.org"));
//!
//! // get all the urls.
//! assert_eq!(queries.get_vec("urls"),
//!     Some(&vec!["http://rust-lang.org", "http://mozilla.org", "http://wikipedia.org"]));
//!
//! // iterate over all keys and the first value in the key's vector.
//! for (key, value) in queries.iter() {
//!     println!("key: {:?}, val: {:?}", key, value);
//! }
//!
//! // iterate over all keys and the key's vector.
//! for (key, values) in queries.iter_all() {
//!     println!("key: {:?}, values: {:?}", key, values);
//! }
//!
//! // the different methods for getting value(s) from the multimap.
//! let mut map = MultiMap::new();
//!
//! map.insert("key1", 42);
//! map.insert("key1", 1337);
//!
//! assert_eq!(map["key1"], 42);
//! assert_eq!(map.get("key1"), Some(&42));
//! assert_eq!(map.get_vec("key1"), Some(&vec![42, 1337]));
//! ```

extern crate smallvec;

use std::borrow::Borrow;
use std::collections::hash_map::RandomState;
use std::collections::HashMap;
use std::fmt::{self, Debug};
use std::hash::{BuildHasher, Hash};
use std::iter::{FromIterator, IntoIterator, Iterator};
use std::ops::Index;

use smallvec::{smallvec, SmallVec};
pub use std::collections::hash_map::Iter as IterAll;
pub use std::collections::hash_map::IterMut as IterAllMut;

pub use entry::{Entry, OccupiedEntry, VacantEntry};

mod entry;

/*
#[cfg(feature = "serde_impl")]
pub mod serde;
 */

#[derive(Clone)]
pub struct MultiMap<K, V, S = RandomState> {
    inner: HashMap<K, smallvec::SmallVec<[V; 8]>, S>,
}

pub trait MultiMapValue {
    type Item;
    fn as_slice(&mut self) -> &mut [Self::Item];
    fn insert(&mut self, value: Self::Item);
}

impl<V> MultiMapValue for &mut smallvec::SmallVec<[V; 8]> {
    type Item = V;

    fn as_slice(&mut self) -> &mut [Self::Item] {
        self.as_mut_slice()
    }

    fn insert(&mut self, value: Self::Item) {
        self.push(value)
    }
}

impl<K, V> MultiMap<K, V>
where
    K: Eq + Hash,
{
    /// Creates an empty MultiMap
    ///
    /// # Examples
    ///
    /// ```
    /// use multimap::MultiMap;
    ///
    /// let mut map: MultiMap<&str, isize> = MultiMap::new();
    /// ```
    pub fn new() -> MultiMap<K, V> {
        MultiMap {
            inner: HashMap::new(),
        }
    }

    /// Creates an empty multimap with the given initial capacity.
    ///
    /// # Examples
    ///
    /// ```
    /// use multimap::MultiMap;
    ///
    /// let mut map: MultiMap<&str, isize> = MultiMap::with_capacity(20);
    /// ```
    pub fn with_capacity(capacity: usize) -> MultiMap<K, V> {
        MultiMap {
            inner: HashMap::with_capacity(capacity),
        }
    }
}

impl<K, V, S> MultiMap<K, V, S>
where
    K: Eq + Hash,
    S: BuildHasher,
{
    /// Creates an empty MultiMap which will use the given hash builder to hash keys.
    ///
    /// # Examples
    ///
    /// ```
    /// use multimap::MultiMap;
    /// use std::collections::hash_map::RandomState;
    ///
    /// let s = RandomState::new();
    /// let mut map: MultiMap<&str, isize> = MultiMap::with_hasher(s);
    /// ```
    pub fn with_hasher(hash_builder: S) -> MultiMap<K, V, S> {
        MultiMap {
            inner: HashMap::with_hasher(hash_builder),
        }
    }

    /// Creates an empty MultiMap with the given intial capacity and hash builder.
    ///
    /// # Examples
    ///
    /// ```
    /// use multimap::MultiMap;
    /// use std::collections::hash_map::RandomState;
    ///
    /// let s = RandomState::new();
    /// let mut map: MultiMap<&str, isize> = MultiMap::with_capacity_and_hasher(20, s);
    /// ```
    pub fn with_capacity_and_hasher(capacity: usize, hash_builder: S) -> MultiMap<K, V, S> {
        MultiMap {
            inner: HashMap::with_capacity_and_hasher(capacity, hash_builder),
        }
    }

    /// Inserts a key-value pair into the multimap. If the key does exist in
    /// the map then the value is pushed to that key's vector. If the key doesn't
    /// exist in the map a new vector with the given value is inserted.
    ///
    /// # Examples
    ///
    /// ```
    /// use multimap::MultiMap;
    ///
    /// let mut map = MultiMap::new();
    /// map.insert("key", 42);
    /// ```
    pub fn insert(&mut self, k: K, v: V) {
        match self.inner.entry(k) {
            std::collections::hash_map::Entry::Occupied(mut entry) => {
                entry.get_mut().push(v);
            }
            std::collections::hash_map::Entry::Vacant(entry) => {
                entry.insert(smallvec![v]);
            }
        }
    }

    /// Inserts multiple key-value pairs into the multimap. If the key does exist in
    /// the map then the values are extended into that key's vector. If the key
    /// doesn't exist in the map a new vector collected from the given values is inserted.
    ///
    /// This may be more efficient than inserting values independently.
    ///
    /// # Examples
    ///
    /// ```
    /// use multimap::MultiMap;
    ///
    /// let mut map = MultiMap::<&str, &usize>::new();
    /// map.insert_many("key", &[42, 43]);
    /// ```
    pub fn insert_many<I: IntoIterator<Item = V>>(&mut self, k: K, v: I) {
        match self.inner.entry(k) {
            std::collections::hash_map::Entry::Occupied(mut entry) => {
                entry.get_mut().extend(v);
            }
            std::collections::hash_map::Entry::Vacant(entry) => {
                entry.insert(v.into_iter().collect::<_>());
            }
        }
    }

    /// Inserts multiple key-value pairs into the multimap. If the key does exist in
    /// the map then the values are extended into that key's vector. If the key
    /// doesn't exist in the map a new vector collected from the given values is inserted.
    ///
    /// This may be more efficient than inserting values independently.
    ///
    /// # Examples
    ///
    /// ```
    /// use multimap::MultiMap;
    ///
    /// let mut map = MultiMap::<&str, usize>::new();
    /// map.insert_many_from_slice("key", &[42, 43]);
    /// ```
    pub fn insert_many_from_slice(&mut self, k: K, v: &[V])
    where
        V: Copy,
    {
        match self.inner.entry(k) {
            std::collections::hash_map::Entry::Occupied(mut entry) => {
                entry.get_mut().extend_from_slice(v);
            }
            std::collections::hash_map::Entry::Vacant(entry) => {
                entry.insert(SmallVec::from_slice(v));
            }
        }
    }

    /// Returns true if the map contains a value for the specified key.
    ///
    /// The key may be any borrowed form of the map's key type, but Hash and Eq
    /// on the borrowed form must match those for the key type.
    ///
    /// # Examples
    ///
    /// ```
    /// use multimap::MultiMap;
    ///
    /// let mut map = MultiMap::new();
    /// map.insert(1, 42);
    /// assert_eq!(map.contains_key(&1), true);
    /// assert_eq!(map.contains_key(&2), false);
    /// ```
    pub fn contains_key<Q: ?Sized>(&self, k: &Q) -> bool
    where
        K: Borrow<Q>,
        Q: Eq + Hash,
    {
        self.inner.contains_key(k)
    }

    /// Returns the number of elements in the map.
    ///
    /// # Examples
    ///
    /// ```
    /// use multimap::MultiMap;
    ///
    /// let mut map = MultiMap::new();
    /// map.insert(1, 42);
    /// map.insert(2, 1337);
    /// assert_eq!(map.len(), 2);
    /// ```
    pub fn len(&self) -> usize {
        self.inner.len()
    }

    /// Removes a key from the map, returning the vector of values at
    /// the key if the key was previously in the map.
    ///
    /// The key may be any borrowed form of the map's key type, but Hash and Eq
    /// on the borrowed form must match those for the key type.
    ///
    /// # Examples
    ///
    /// ```
    /// use multimap::MultiMap;
    ///
    /// let mut map = MultiMap::new();
    /// map.insert(1, 42);
    /// map.insert(1, 1337);
    /// assert_eq!(map.remove(&1), Some(vec![42, 1337]));
    /// assert_eq!(map.remove(&1), None);
    /// ```
    pub fn remove<Q: ?Sized>(&mut self, k: &Q) -> Option<impl Iterator<Item = V>>
    where
        K: Borrow<Q>,
        Q: Eq + Hash,
    {
        self.inner.remove(k).map(|i| i.into_iter())
    }

    /// Returns a reference to the first item in the vector corresponding to
    /// the key.
    ///
    /// The key may be any borrowed form of the map's key type, but Hash and Eq
    /// on the borrowed form must match those for the key type.
    ///
    /// # Examples
    ///
    /// ```
    /// use multimap::MultiMap;
    ///
    /// let mut map = MultiMap::new();
    /// map.insert(1, 42);
    /// map.insert(1, 1337);
    /// assert_eq!(map.get(&1), Some(&42));
    /// ```
    pub fn get<Q: ?Sized>(&self, k: &Q) -> Option<&V>
    where
        K: Borrow<Q>,
        Q: Eq + Hash,
    {
        self.inner.get(k)?.get(0)
    }

    /// Returns a mutable reference to the first item in the vector corresponding to
    /// the key.
    ///
    /// The key may be any borrowed form of the map's key type, but Hash and Eq
    /// on the borrowed form must match those for the key type.
    ///
    /// # Examples
    ///
    /// ```
    /// use multimap::MultiMap;
    ///
    /// let mut map = MultiMap::new();
    /// map.insert(1, 42);
    /// map.insert(1, 1337);
    /// if let Some(v) = map.get_mut(&1) {
    ///     *v = 99;
    /// }
    /// assert_eq!(map[&1], 99);
    /// ```
    pub fn get_mut<Q: ?Sized>(&mut self, k: &Q) -> Option<&mut V>
    where
        K: Borrow<Q>,
        Q: Eq + Hash,
    {
        self.inner.get_mut(k)?.get_mut(0)
    }

    /// Returns a reference to the vector corresponding to the key.
    ///
    /// The key may be any borrowed form of the map's key type, but Hash and Eq
    /// on the borrowed form must match those for the key type.
    ///
    /// # Examples
    ///
    /// ```
    /// use multimap::MultiMap;
    ///
    /// let mut map = MultiMap::new();
    /// map.insert(1, 42);
    /// map.insert(1, 1337);
    /// assert_eq!(map.get_vec(&1), Some(&vec![42, 1337]));
    /// ```
    pub fn get_vec<Q: ?Sized>(&self, k: &Q) -> Option<&[V]>
    where
        K: Borrow<Q>,
        Q: Eq + Hash,
    {
        self.inner.get(k).map(|i| i.as_slice())
    }

    /// Returns a mutable reference to the vector corresponding to the key.
    ///
    /// The key may be any borrowed form of the map's key type, but Hash and Eq
    /// on the borrowed form must match those for the key type.
    ///
    /// # Examples
    ///
    /// ```
    /// use multimap::MultiMap;
    ///
    /// let mut map = MultiMap::new();
    /// map.insert(1, 42);
    /// map.insert(1, 1337);
    /// if let Some(v) = map.get_vec_mut(&1) {
    ///     (*v)[0] = 1991;
    ///     (*v)[1] = 2332;
    ///     v.push(111)
    /// }
    /// assert_eq!(map.get_vec(&1), Some(&vec![1991, 2332][..]));
    /// ```
    pub fn get_vec_mut<Q: ?Sized>(&mut self, k: &Q) -> Option<&mut [V]>
    where
        K: Borrow<Q>,
        Q: Eq + Hash,
    {
        self.inner.get_mut(k).map(|i| i.as_mut_slice())
    }

    pub fn get_all_mut<Q: ?Sized>(&mut self, k: &Q) -> Option<impl MultiMapValue<Item = V> + '_>
    where
        K: Borrow<Q>,
        Q: Eq + Hash,
    {
        self.inner.get_mut(k)
    }

    /// Returns true if the key is multi-valued.
    ///
    /// The key may be any borrowed form of the map's key type, but Hash and Eq
    /// on the borrowed form must match those for the key type.
    ///
    /// # Examples
    ///
    /// ```
    /// use multimap::MultiMap;
    ///
    /// let mut map = MultiMap::new();
    /// map.insert(1, 42);
    /// map.insert(1, 1337);
    /// map.insert(2, 2332);
    ///
    /// assert_eq!(map.is_vec(&1), true);   // key is multi-valued
    /// assert_eq!(map.is_vec(&2), false);  // key is single-valued
    /// assert_eq!(map.is_vec(&3), false);  // key not in map
    /// ```
    pub fn is_vec<Q: ?Sized>(&self, k: &Q) -> bool
    where
        K: Borrow<Q>,
        Q: Eq + Hash,
    {
        match self.get_vec(k) {
            Some(val) => val.len() > 1,
            None => false,
        }
    }

    /// Returns the number of elements the map can hold without reallocating.
    ///
    /// # Examples
    ///
    /// ```
    /// use multimap::MultiMap;
    ///
    /// let map: MultiMap<usize, usize> = MultiMap::new();
    /// assert!(map.capacity() >= 0);
    /// ```
    pub fn capacity(&self) -> usize {
        self.inner.capacity()
    }

    /// Returns true if the map contains no elements.
    ///
    /// # Examples
    ///
    /// ```
    /// use multimap::MultiMap;
    ///
    /// let mut map = MultiMap::new();
    /// assert!(map.is_empty());
    /// map.insert(1,42);
    /// assert!(!map.is_empty());
    /// ```
    pub fn is_empty(&self) -> bool {
        self.inner.is_empty()
    }

    /// Clears the map, removing all key-value pairs.
    /// Keeps the allocated memory for reuse.
    ///
    /// # Examples
    ///
    /// ```
    /// use multimap::MultiMap;
    ///
    /// let mut map = MultiMap::new();
    /// map.insert(1,42);
    /// map.clear();
    /// assert!(map.is_empty());
    /// ```
    pub fn clear(&mut self) {
        self.inner.clear();
    }

    /// An iterator visiting all keys in arbitrary order.
    /// Iterator element type is &'a K.
    ///
    /// # Examples
    ///
    /// ```
    /// use multimap::MultiMap;
    ///
    /// let mut map = MultiMap::new();
    /// map.insert(1,42);
    /// map.insert(1,1337);
    /// map.insert(2,1337);
    /// map.insert(4,1991);
    ///
    /// let mut keys: Vec<_> = map.keys().collect();
    /// keys.sort();
    /// assert_eq!(keys, [&1, &2, &4]);
    /// ```
    pub fn keys(&'_ self) -> impl Iterator<Item = &K> {
        self.inner.keys()
    }

    /// An iterator visiting all key-value pairs in arbitrary order. The iterator returns
    /// a reference to the key and the first element in the corresponding key's vector.
    /// Iterator element type is (&'a K, &'a V).
    ///
    /// # Examples
    ///
    /// ```
    /// use multimap::MultiMap;
    ///
    /// let mut map = MultiMap::new();
    /// map.insert(1,42);
    /// map.insert(1,1337);
    /// map.insert(3,2332);
    /// map.insert(4,1991);
    ///
    /// let mut pairs: Vec<_> = map.iter().collect();
    /// pairs.sort_by_key(|p| p.0);
    /// assert_eq!(pairs, [(&1, &42), (&3, &2332), (&4, &1991)]);
    /// ```
    pub fn iter(&self) -> impl Iterator<Item = (&K, &V)> {
        self.inner
            .iter()
            .filter_map(|(k, v)| v.first().map(|f| (k, f)))
    }

    /// An iterator visiting all key-value pairs in arbitrary order. The iterator returns
    /// a reference to the key and a mutable reference to the first element in the
    /// corresponding key's vector. Iterator element type is (&'a K, &'a mut V).
    ///
    /// # Examples
    ///
    /// ```
    /// use multimap::MultiMap;
    ///
    /// let mut map = MultiMap::new();
    /// map.insert(1,42);
    /// map.insert(1,1337);
    /// map.insert(3,2332);
    /// map.insert(4,1991);
    ///
    /// for (_, value) in map.iter_mut() {
    ///     *value *= *value;
    /// }
    ///
    /// let mut pairs: Vec<_> = map.iter_mut().collect();
    /// pairs.sort_by_key(|p| p.0);
    /// assert_eq!(pairs, [(&1, &mut 1764), (&3, &mut 5438224), (&4, &mut 3964081)]);
    /// ```
    pub fn iter_mut(&mut self) -> impl Iterator<Item = (&K, &mut V)> {
        self.inner
            .iter_mut()
            .filter_map(|(k, v)| v.first_mut().map(|f| (k, f)))
    }

    /// An iterator visiting all key-value pairs in arbitrary order. The iterator returns
    /// a reference to the key and the corresponding key's vector.
    /// Iterator element type is (&'a K, &'a V).
    ///
    /// # Examples
    ///
    /// ```
    /// use multimap::MultiMap;
    ///
    /// let mut map = MultiMap::new();
    /// map.insert(1,42);
    /// map.insert(1,1337);
    /// map.insert(3,2332);
    /// map.insert(4,1991);
    ///
    /// let mut pairs: Vec<_> = map.iter_all().collect();
    /// pairs.sort_by_key(|p| p.0);
    /// assert_eq!(pairs, [(&1, &vec![42, 1337]), (&3, &vec![2332]), (&4, &vec![1991])]);
    /// ```
    pub fn iter_all(&self) -> impl Iterator<Item = (&K, &[V])> {
        self.inner.iter().map(|(k, v)| (k, v.as_slice()))
    }

    /// An iterator visiting all key-value pairs in arbitrary order. The iterator returns
    /// a reference to the key and the corresponding key's vector.
    /// Iterator element type is (&'a K, &'a V).
    ///
    /// # Examples
    ///
    /// ```
    /// use multimap::MultiMap;
    ///
    /// let mut map = MultiMap::new();
    /// map.insert(1,42);
    /// map.insert(1,1337);
    /// map.insert(3,2332);
    /// map.insert(4,1991);
    ///
    /// for (key, values) in map.iter_all_mut() {
    ///     for value in values.iter_mut() {
    ///         *value = 99;
    ///     }
    /// }
    ///
    /// let mut pairs: Vec<_> = map.iter_all_mut().collect();
    /// pairs.sort_by_key(|p| p.0);
    /// assert_eq!(pairs, [(&1, &mut vec![99, 99]), (&3, &mut vec![99]), (&4, &mut vec![99])]);
    /// ```
    pub fn iter_all_mut(&mut self) -> impl Iterator<Item = (&K, &mut [V])> {
        self.inner.iter_mut().map(|(k, v)| (k, v.as_mut_slice()))
    }

    /*

    /// Gets the specified key's corresponding entry in the map for in-place manipulation.
    /// It's possible to both manipulate the vector and the 'value' (the first value in the
    /// vector).
    ///
    /// # Examples
    ///
    /// ```
    /// use multimap::MultiMap;
    ///
    /// let mut m = MultiMap::new();
    /// m.insert(1, 42);
    ///
    /// {
    ///     let mut v = m.entry(1).or_insert(43);
    ///     assert_eq!(v, &42);
    ///     *v = 44;
    /// }
    /// assert_eq!(m.entry(2).or_insert(666), &666);
    ///
    /// {
    ///     let mut v = m.entry(1).or_insert_vec(vec![43]);
    ///     assert_eq!(v, &vec![44]);
    ///     v.push(50);
    /// }
    /// assert_eq!(m.entry(2).or_insert_vec(vec![667]), &vec![666]);
    ///
    /// assert_eq!(m.get_vec(&1), Some(&vec![44, 50]));
    /// ```
    pub fn entry(&mut self, k: K) -> Entry<K, V> {
        use std::collections::hash_map::Entry as HashMapEntry;
        match self.inner.entry(k) {
            HashMapEntry::Occupied(entry) => Entry::Occupied(OccupiedEntry { inner: entry }),
            HashMapEntry::Vacant(entry) => Entry::Vacant(VacantEntry { inner: entry }),
        }
    }

    */

    /// Retains only the elements specified by the predicate.
    ///
    /// In other words, remove all pairs `(k, v)` such that `f(&k,&mut v)` returns `false`.
    ///
    /// # Examples
    ///
    /// ```
    /// use multimap::MultiMap;
    ///
    /// let mut m = MultiMap::new();
    /// m.insert(1, 42);
    /// m.insert(1, 99);
    /// m.insert(2, 42);
    /// m.retain(|&k, &v| { k == 1 && v == 42 });
    /// assert_eq!(1, m.len());
    /// assert_eq!(Some(&42), m.get(&1));
    /// ```
    pub fn retain<F>(&mut self, mut f: F)
    where
        F: FnMut(&K, &V) -> bool,
    {
        for (k, v) in self.inner.iter_mut() {
            v.retain(|iv| f(k, iv))
        }
<<<<<<< HEAD

=======
>>>>>>> 190756cb
        self.inner.retain(|_, v| !v.is_empty());
    }
}

impl<'a, K, V, S, Q: ?Sized> Index<&'a Q> for MultiMap<K, V, S>
where
    K: Eq + Hash + Borrow<Q>,
    Q: Eq + Hash,
    S: BuildHasher,
{
    type Output = V;

    fn index(&self, index: &Q) -> &V {
        self.inner
            .get(index)
            .map(|v| &v[0])
            .expect("no entry found for key")
    }
}

impl<K, V, S> Debug for MultiMap<K, V, S>
where
    K: Eq + Hash + Debug,
    V: Debug,
    S: BuildHasher,
{
    fn fmt(&self, f: &mut fmt::Formatter) -> fmt::Result {
        f.debug_map().entries(self.iter_all()).finish()
    }
}

impl<K, V, S> PartialEq for MultiMap<K, V, S>
where
    K: Eq + Hash,
    V: PartialEq,
    S: BuildHasher,
{
    fn eq(&self, other: &MultiMap<K, V, S>) -> bool {
        if self.len() != other.len() {
            return false;
        }

        self.iter_all()
            .all(|(key, value)| other.get_vec(key).map_or(false, |v| *value == *v))
    }
}

impl<K, V, S> Eq for MultiMap<K, V, S>
where
    K: Eq + Hash,
    V: Eq,
    S: BuildHasher,
{
}

impl<K, V, S> Default for MultiMap<K, V, S>
where
    K: Eq + Hash,
    S: BuildHasher + Default,
{
    fn default() -> MultiMap<K, V, S> {
        MultiMap {
            inner: Default::default(),
        }
    }
}

impl<K, V, S> FromIterator<(K, V)> for MultiMap<K, V, S>
where
    K: Eq + Hash,
    S: BuildHasher + Default,
{
    fn from_iter<T: IntoIterator<Item = (K, V)>>(iterable: T) -> MultiMap<K, V, S> {
        let iter = iterable.into_iter();
        let hint = iter.size_hint().0;

        let mut multimap = MultiMap::with_capacity_and_hasher(hint, S::default());
        for (k, v) in iter {
            multimap.insert(k, v);
        }

        multimap
    }
}

/*
impl<'a, K, V, S> IntoIterator for &'a MultiMap<K, V, S>
where
    K: Eq + Hash,
    S: BuildHasher,
{
    type Item = (&'a K, &'a [V]);
    type IntoIter = impl Iterator<Item = Self::Item>;

    fn into_iter(self) -> Self::IntoIter {
        self.iter_all()
    }
}

impl<'a, K, V, S> IntoIterator for &'a mut MultiMap<K, V, S>
where
    K: Eq + Hash,
    S: BuildHasher,
{
    type Item = (&'a K, &'a mut Vec<V>);
    type IntoIter = IterAllMut<'a, K, Vec<V>>;

    fn into_iter(self) -> IterAllMut<'a, K, Vec<V>> {
        self.inner.iter_mut()
    }
}

impl<K, V, S> IntoIterator for MultiMap<K, V, S>
where
    K: Eq + Hash,
    S: BuildHasher,
{
    type Item = (K, Vec<V>);
    type IntoIter = IntoIter<K, Vec<V>>;

    fn into_iter(self) -> IntoIter<K, Vec<V>> {
        self.inner.into_iter()
    }
}
 */

impl<K, V, S> Extend<(K, V)> for MultiMap<K, V, S>
where
    K: Eq + Hash,
    S: BuildHasher,
{
    fn extend<T: IntoIterator<Item = (K, V)>>(&mut self, iter: T) {
        for (k, v) in iter {
            self.insert(k, v);
        }
    }
}

impl<'a, K, V, S> Extend<(&'a K, &'a V)> for MultiMap<K, V, S>
where
    K: Eq + Hash + Copy,
    V: Copy,
    S: BuildHasher,
{
    fn extend<T: IntoIterator<Item = (&'a K, &'a V)>>(&mut self, iter: T) {
        self.extend(iter.into_iter().map(|(&key, &value)| (key, value)));
    }
}

impl<K, V, S> Extend<(K, Vec<V>)> for MultiMap<K, V, S>
where
    K: Eq + Hash,
    S: BuildHasher,
{
    fn extend<T: IntoIterator<Item = (K, Vec<V>)>>(&mut self, iter: T) {
        for (k, values) in iter {
            match self.inner.entry(k) {
                std::collections::hash_map::Entry::Occupied(mut entry) => {
                    entry.get_mut().extend(values);
                }
                std::collections::hash_map::Entry::Vacant(entry) => {
                    entry.insert(SmallVec::from(values));
                }
            }
        }
    }
}

impl<'a, K, V, S> Extend<(&'a K, &'a Vec<V>)> for MultiMap<K, V, S>
where
    K: Eq + Hash + Copy,
    V: Copy,
    S: BuildHasher,
{
    fn extend<T: IntoIterator<Item = (&'a K, &'a Vec<V>)>>(&mut self, iter: T) {
        self.extend(
            iter.into_iter()
                .map(|(&key, values)| (key, values.to_owned())),
        );
    }
}

#[derive(Clone)]
pub struct Iter<'a, K: 'a, V: 'a> {
    inner: IterAll<'a, K, Vec<V>>,
}

impl<'a, K, V> Iterator for Iter<'a, K, V> {
    type Item = (&'a K, &'a V);

    fn next(&mut self) -> Option<(&'a K, &'a V)> {
        self.inner.next().map(|(k, v)| (k, &v[0]))
    }

    fn size_hint(&self) -> (usize, Option<usize>) {
        self.inner.size_hint()
    }
}

impl<'a, K, V> ExactSizeIterator for Iter<'a, K, V> {
    fn len(&self) -> usize {
        self.inner.len()
    }
}

pub struct IterMut<'a, K: 'a, V: 'a> {
    inner: IterAllMut<'a, K, Vec<V>>,
}

impl<'a, K, V> Iterator for IterMut<'a, K, V> {
    type Item = (&'a K, &'a mut V);

    fn next(&mut self) -> Option<(&'a K, &'a mut V)> {
        self.inner.next().map(|(k, v)| (k, &mut v[0]))
    }

    fn size_hint(&self) -> (usize, Option<usize>) {
        self.inner.size_hint()
    }
}

impl<'a, K, V> ExactSizeIterator for IterMut<'a, K, V> {
    fn len(&self) -> usize {
        self.inner.len()
    }
}

#[macro_export]
/// Create a `MultiMap` from a list of key value pairs
///
/// ## Example
///
/// ```
/// # use multimap::MultiMap;
/// #[macro_use] extern crate multimap;
/// # fn main(){
///
/// let map = multimap!(
///     "dog" => "husky",
///     "dog" => "retreaver",
///     "dog" => "shiba inu",
///     "cat" => "cat"
///     );
/// # }
///
/// ```
macro_rules! multimap{
    (@replace_with_unit $_t:tt) => { () };
    (@count $($key:expr),*) => { <[()]>::len(&[$($crate::multimap! { @replace_with_unit $key }),*]) };

    ($($key:expr => $value:expr),* $(,)?)=>{
        {
            let mut map = $crate::MultiMap::with_capacity($crate::multimap! { @count $($key),* });
            $(
                map.insert($key,$value);
             )*
            map
        }
    }
}

#[cfg(test)]
mod tests {
    use std::collections::HashMap;
    use std::iter::FromIterator;

    use super::*;

    #[test]
    fn create() {
        let _: MultiMap<usize, usize> = MultiMap {
            inner: HashMap::new(),
        };
    }

    #[test]
    fn new() {
        let _: MultiMap<usize, usize> = MultiMap::new();
    }

    #[test]
    fn with_capacity() {
        let _: MultiMap<usize, usize> = MultiMap::with_capacity(20);
    }

    #[test]
    fn insert() {
        let mut m: MultiMap<usize, usize> = MultiMap::new();
        m.insert(1, 3);
    }

    #[test]
    fn insert_identical() {
        let mut m = MultiMap::new();
        m.insert(1, 42);
        m.insert(1, 42);
        assert_eq!(m.get_vec(&1), Some(&vec![42, 42]));
    }

    #[test]
    fn insert_many() {
        let mut m: MultiMap<usize, usize> = MultiMap::new();
        m.insert_many(1, vec![3, 4]);
        assert_eq!(Some(&vec![3, 4][..]), m.get_vec(&1));
    }

    #[test]
    fn insert_many_again() {
        let mut m: MultiMap<usize, usize> = MultiMap::new();
        m.insert(1, 2);
        m.insert_many(1, vec![3, 4]);
        assert_eq!(Some(&vec![2, 3, 4][..]), m.get_vec(&1));
    }

    #[test]
    fn insert_many_overlap() {
        let mut m: MultiMap<usize, usize> = MultiMap::new();
        m.insert_many(1, vec![2, 3]);
        m.insert_many(1, vec![3, 4]);
        assert_eq!(Some(&vec![2, 3, 3, 4]), m.get_vec(&1));
    }

    #[test]
    fn insert_many_from_slice() {
        let mut m: MultiMap<usize, usize> = MultiMap::new();
        m.insert_many_from_slice(1, &[3, 4]);
        assert_eq!(Some(&vec![3, 4][..]), m.get_vec(&1));
    }

    #[test]
    fn insert_many_from_slice_again() {
        let mut m: MultiMap<usize, usize> = MultiMap::new();
        m.insert(1, 2);
        m.insert_many_from_slice(1, &[3, 4]);
        assert_eq!(Some(&vec![2, 3, 4][..]), m.get_vec(&1));
    }

    #[test]
    fn insert_existing() {
        let mut m: MultiMap<usize, usize> = MultiMap::new();
        m.insert(1, 3);
        m.insert(1, 4);
        assert_eq!(Some(&vec![3, 4]), m.get_vec(&1));
    }

    #[test]
    #[should_panic]
    fn index_no_entry() {
        let m: MultiMap<usize, usize> = MultiMap::new();
        let _ = &m[&1];
    }

    #[test]
    fn index() {
        let mut m: MultiMap<usize, usize> = MultiMap::new();
        m.insert(1, 42);
        let values = m[&1];
        assert_eq!(values, 42);
    }

    #[test]
    fn contains_key_true() {
        let mut m: MultiMap<usize, usize> = MultiMap::new();
        m.insert(1, 42);
        assert!(m.contains_key(&1));
    }

    #[test]
    fn contains_key_false() {
        let m: MultiMap<usize, usize> = MultiMap::new();
        assert!(!m.contains_key(&1));
    }

    #[test]
    fn len() {
        let mut m: MultiMap<usize, usize> = MultiMap::new();
        m.insert(1, 42);
        m.insert(2, 1337);
        m.insert(3, 99);
        assert_eq!(m.len(), 3);
    }

    #[test]
    fn remove_not_present() {
        let mut m: MultiMap<usize, usize> = MultiMap::new();
        let v = m.remove(&1);
        assert!(v.is_none());
    }

    #[test]
    fn remove_present() {
        let mut m: MultiMap<usize, usize> = MultiMap::new();
        m.insert(1, 42);
        let v = m.remove(&1);
        assert_eq!(Some(vec![42]), v.map(|i| i.collect::<_>()));
    }

    #[test]
    fn get_not_present() {
        let m: MultiMap<usize, usize> = MultiMap::new();
        assert_eq!(m.get(&1), None);
    }

    #[test]
    fn get_present() {
        let mut m: MultiMap<usize, usize> = MultiMap::new();
        m.insert(1, 42);
        assert_eq!(m.get(&1), Some(&42));
    }

    #[test]
    fn get_empty() {
        let mut m: MultiMap<usize, usize> = MultiMap::new();
        m.insert(1, 42);
        m.get_vec_mut(&1).and_then(Vec::pop);
        assert_eq!(m.get(&1), None);
    }

    #[test]
    fn get_vec_not_present() {
        let m: MultiMap<usize, usize> = MultiMap::new();
        assert_eq!(m.get_vec(&1), None);
    }

    #[test]
    fn get_vec_present() {
        let mut m: MultiMap<usize, usize> = MultiMap::new();
        m.insert(1, 42);
        m.insert(1, 1337);
        assert_eq!(Some(&vec![42, 1337][..]), m.get_vec(&1));
    }

    #[test]
    fn capacity() {
        let m: MultiMap<usize, usize> = MultiMap::with_capacity(20);
        assert!(m.capacity() >= 20);
    }

    #[test]
    fn is_empty_true() {
        let m: MultiMap<usize, usize> = MultiMap::new();
        assert!(m.is_empty());
    }

    #[test]
    fn is_empty_false() {
        let mut m: MultiMap<usize, usize> = MultiMap::new();
        m.insert(1, 42);
        assert!(!m.is_empty());
    }

    #[test]
    fn clear() {
        let mut m: MultiMap<usize, usize> = MultiMap::new();
        m.insert(1, 42);
        m.clear();
        assert!(m.is_empty());
    }

    #[test]
    fn get_mut() {
        let mut m: MultiMap<usize, usize> = MultiMap::new();
        m.insert(1, 42);
        if let Some(v) = m.get_mut(&1) {
            *v = 1337;
        }
        assert_eq!(m[&1], 1337)
    }

    #[test]
    fn get_all_mut() {
        let mut m: MultiMap<usize, usize> = MultiMap::new();
        m.insert(1, 42);
        m.insert(1, 1337);
        if let Some(mut v) = m.get_all_mut(&1) {
            v.insert(555);
            (*v.as_slice())[0] = 5;
            (*v.as_slice())[1] = 10;
            (*v.as_slice())[2] = 55;
        }
        assert_eq!(Some(&vec![5, 10, 55][..]), m.get_vec(&1));
    }

    #[test]
    fn get_vec_mut() {
        let mut m: MultiMap<usize, usize> = MultiMap::new();
        m.insert(1, 42);
        m.insert(1, 1337);
        if let Some(v) = m.get_vec_mut(&1) {
            (*v)[0] = 5;
            (*v)[1] = 10;
        }
        assert_eq!(Some(&vec![5, 10][..]), m.get_vec(&1));
    }

    #[test]
    fn get_mut_empty() {
        let mut m: MultiMap<usize, usize> = MultiMap::new();
        m.insert(1, 42);
        m.get_vec_mut(&1).and_then(Vec::pop);
        assert_eq!(m.get_mut(&1), None);
    }

    #[test]
    fn keys() {
        let mut m: MultiMap<usize, usize> = MultiMap::new();
        m.insert(1, 42);
        m.insert(2, 42);
        m.insert(4, 42);
        m.insert(8, 42);

        let keys: Vec<_> = m.keys().cloned().collect();
        assert_eq!(keys.len(), 4);
        assert!(keys.contains(&1));
        assert!(keys.contains(&2));
        assert!(keys.contains(&4));
        assert!(keys.contains(&8));
    }

    #[test]
    fn iter() {
        let mut m: MultiMap<usize, usize> = MultiMap::new();
        m.insert(1, 42);
        m.insert(1, 42);
        m.insert(4, 42);
        m.insert(8, 42);

        let mut iter = m.iter();

        for _ in iter.by_ref().take(2) {}

        assert_eq!(iter.count(), 1);
    }

    #[test]
    fn intoiterator_for_reference_type() {
        let mut m: MultiMap<usize, usize> = MultiMap::new();
        m.insert(1, 42);
        m.insert(1, 43);
        m.insert(4, 42);
        m.insert(8, 42);

        let keys = vec![1, 4, 8];

        for (key, value) in m.iter_all() {
            assert!(keys.contains(key));

            if key == &1 {
                assert_eq!(value, &vec![42, 43][..]);
            } else {
                assert_eq!(value, &vec![42][..]);
            }
        }
    }

    /*
    #[test]
    fn intoiterator_for_mutable_reference_type() {
        let mut m: MultiMap<usize, usize> = MultiMap::new();
        m.insert(1, 42);
        m.insert(1, 43);
        m.insert(4, 42);
        m.insert(8, 42);

        let keys = vec![1, 4, 8];

        for (key, value) in &mut m {
            assert!(keys.contains(key));

            if key == &1 {
                assert_eq!(value, &vec![42, 43]);
                value.push(666);
            } else {
                assert_eq!(value, &vec![42]);
            }
        }

        assert_eq!(m.get_vec(&1), Some(&vec![42, 43, 666]));
    }
     */

    #[test]
    fn intoiterator_consuming() {
        let mut m: MultiMap<usize, usize> = MultiMap::new();
        m.insert(1, 42);
        m.insert(1, 43);
        m.insert(4, 42);
        m.insert(8, 42);

        let keys = vec![1, 4, 8];

        for (key, value) in m.iter_all() {
            assert!(keys.contains(&key));

            if key == &1 {
                assert_eq!(value, &vec![42, 43][..]);
            } else {
                assert_eq!(value, &vec![42][..]);
            }
        }
    }

    #[test]
    fn test_fmt_debug() {
        let mut map = MultiMap::new();
        let empty: MultiMap<i32, i32> = MultiMap::new();

        map.insert(1, 2);
        map.insert(1, 5);
        map.insert(1, -1);
        map.insert(3, 4);

        let map_str = format!("{:?}", map);

        assert!(map_str == "{1: [2, 5, -1], 3: [4]}" || map_str == "{3: [4], 1: [2, 5, -1]}");
        assert_eq!(format!("{:?}", empty), "{}");
    }

    #[test]
    fn test_eq() {
        let mut m1 = MultiMap::new();
        m1.insert(1, 2);
        m1.insert(2, 3);
        m1.insert(3, 4);
        let mut m2 = MultiMap::new();
        m2.insert(1, 2);
        m2.insert(2, 3);
        assert_ne!(m1, m2);
        m2.insert(3, 4);
        assert_eq!(m1, m2);
        m2.insert(3, 4);
        assert_ne!(m1, m2);
        m1.insert(3, 4);
        assert_eq!(m1, m2);
    }

    #[test]
    fn test_eq_empty_key() {
        let mut m1 = MultiMap::new();
        m1.insert(1, 2);
        m1.insert(2, 3);
        let mut m2 = MultiMap::new();
        m2.insert(1, 2);
        m2.insert_many(2, []);
        assert_ne!(m1, m2);
        m2.insert_many(2, [3]);
        assert_eq!(m1, m2);
    }

    #[test]
    fn test_default() {
        let _: MultiMap<u8, u8> = Default::default();
    }

    #[test]
    fn test_from_iterator() {
        let vals: Vec<(&str, i64)> = vec![("foo", 123), ("bar", 456), ("foo", 789)];
        let multimap: MultiMap<&str, i64> = MultiMap::from_iter(vals);

        let foo_vals: &[i64] = multimap.get_vec("foo").unwrap();
        assert!(foo_vals.contains(&123));
        assert!(foo_vals.contains(&789));

        let bar_vals: &[i64] = multimap.get_vec("bar").unwrap();
        assert!(bar_vals.contains(&456));
    }

    #[test]
    fn test_extend_consuming_hashmap() {
        let mut a = MultiMap::new();
        a.insert(1, 42);

        let mut b = HashMap::new();
        b.insert(1, 43);
        b.insert(2, 666);

        a.extend(b);

        assert_eq!(a.len(), 2);
        assert_eq!(a.get_vec(&1), Some(&vec![42, 43][..]));
    }

    #[test]
    fn test_extend_ref_hashmap() {
        let mut a = MultiMap::new();
        a.insert(1, 42);

        let mut b = HashMap::new();
        b.insert(1, 43);
        b.insert(2, 666);

        a.extend(&b);

        assert_eq!(a.len(), 2);
        assert_eq!(a.get_vec(&1), Some(&vec![42, 43][..]));
        assert_eq!(b.len(), 2);
        assert_eq!(b[&1], 43);
    }

    /*
    #[test]
    fn test_extend_consuming_multimap() {
        let mut a = MultiMap::new();
        a.insert(1, 42);

        let mut b = MultiMap::new();
        b.insert(1, 43);
        b.insert(1, 44);
        b.insert(2, 666);

        a.extend(b);

        assert_eq!(a.len(), 2);
        assert_eq!(a.get_vec(&1), Some(&vec![42, 43, 44]));
    }

    #[test]
    fn test_extend_ref_multimap() {
        let mut a = MultiMap::new();
        a.insert(1, 42);

        let mut b = MultiMap::new();
        b.insert(1, 43);
        b.insert(1, 44);
        b.insert(2, 666);

        a.extend(&b);

        assert_eq!(a.len(), 2);
        assert_eq!(a.get_vec(&1), Some(&vec![42, 43, 44]));
        assert_eq!(b.len(), 2);
        assert_eq!(b.get_vec(&1), Some(&vec![43, 44]));
    }

    #[test]
    fn test_entry() {
        let mut m = MultiMap::new();
        m.insert(1, 42);

        {
            let v = m.entry(1).or_insert(43);
            assert_eq!(v, &42);
            *v = 44;
        }
        assert_eq!(m.entry(2).or_insert(666), &666);

        assert_eq!(m[&1], 44);
        assert_eq!(m[&2], 666);
    }

    #[test]
    fn test_entry_vec() {
        let mut m = MultiMap::new();
        m.insert(1, 42);

        {
            let v = m.entry(1).or_insert_vec(vec![43]);
            assert_eq!(v, &vec![42]);
            *v.first_mut().unwrap() = 44;
        }
        assert_eq!(m.entry(2).or_insert_vec(vec![666]), &vec![666]);

        assert_eq!(m[&1], 44);
        assert_eq!(m[&2], 666);
    }
     */

    #[test]
    fn test_is_vec() {
        let mut m = MultiMap::new();
        m.insert(1, 42);
        m.insert(1, 1337);
        m.insert(2, 2332);

        assert!(m.is_vec(&1));
        assert!(!m.is_vec(&2));
        assert!(!m.is_vec(&3));
    }

    #[test]
    fn test_macro() {
        let mut manual_map = MultiMap::new();
        manual_map.insert("key1", 42);
        assert_eq!(manual_map, multimap!("key1" => 42));

        manual_map.insert("key1", 1337);
        manual_map.insert("key2", 2332);
        let macro_map = multimap! {
            "key1" =>    42,
            "key1" =>  1337,
            "key2" =>  2332
        };
        assert_eq!(manual_map, macro_map);
    }

    #[test]
    fn retain_removes_element() {
        let mut m = MultiMap::new();
        m.insert(1, 42);
        m.insert(1, 99);
        m.retain(|&k, &v| k == 1 && v == 42);
        assert_eq!(1, m.len());
        assert_eq!(Some(&42), m.get(&1));
    }

    #[test]
    fn retain_also_removes_empty_vector() {
        let mut m = MultiMap::new();
        m.insert(1, 42);
        m.insert(1, 99);
        m.insert(2, 42);
        m.retain(|&k, &v| k == 1 && v == 42);
        assert_eq!(1, m.len());
        assert_eq!(Some(&42), m.get(&1));
    }
}<|MERGE_RESOLUTION|>--- conflicted
+++ resolved
@@ -705,10 +705,7 @@
         for (k, v) in self.inner.iter_mut() {
             v.retain(|iv| f(k, iv))
         }
-<<<<<<< HEAD
-
-=======
->>>>>>> 190756cb
+
         self.inner.retain(|_, v| !v.is_empty());
     }
 }
