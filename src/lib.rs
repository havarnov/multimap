--- conflicted
+++ resolved
@@ -630,11 +630,7 @@
     /// ```
     pub fn flat_iter(&self) -> impl Iterator<Item = (&K, &V)> {
         self.iter_all()
-<<<<<<< HEAD
-            .flat_map(|(k, v)| v.into_iter().map(move |i| (k, i)))
-=======
             .flat_map(|(k, v)| v.iter().map(move |i| (k, i)))
->>>>>>> 7372ae55
     }
 
     /// An iterator visiting all key-value pairs in arbitrary order. The iterator returns
@@ -658,11 +654,7 @@
     /// ```
     pub fn flat_iter_mut(&mut self) -> impl Iterator<Item = (&K, &mut V)> {
         self.iter_all_mut()
-<<<<<<< HEAD
-            .flat_map(|(k, v)| v.into_iter().map(move |i| (k, i)))
-=======
             .flat_map(|(k, v)| v.iter_mut().map(move |i| (k, i)))
->>>>>>> 7372ae55
     }
 
     /// Gets the specified key's corresponding entry in the map for in-place manipulation.
